from __future__ import absolute_import
from .version import *

from . import calstis
from . import basic2d
from . import ocrreject
from . import wavecal
from . import x1d
from . import x2d
from . import mktrace
from . import sshift
from . import stisnoise
from . import wx2d
from . import inttag
from . import doppinfo
from . import tastis
from . import ctestis
from . import defringe
<<<<<<< HEAD
from . import crrej_from_raw
=======
from . import ocrreject_exam
from . import poisson_err
>>>>>>> 81a0a4ec

# These lines allow TEAL to print out the names of TEAL-enabled tasks
# upon importing this package.
import os
from stsci.tools import teal
teal.print_tasknames(__name__, os.path.dirname(__file__))<|MERGE_RESOLUTION|>--- conflicted
+++ resolved
@@ -16,12 +16,10 @@
 from . import tastis
 from . import ctestis
 from . import defringe
-<<<<<<< HEAD
 from . import crrej_from_raw
-=======
 from . import ocrreject_exam
 from . import poisson_err
->>>>>>> 81a0a4ec
+
 
 # These lines allow TEAL to print out the names of TEAL-enabled tasks
 # upon importing this package.
